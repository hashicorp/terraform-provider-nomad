package nomad

import (
	"fmt"

	"github.com/hashicorp/nomad/api"
	"github.com/hashicorp/terraform/helper/schema"
	"github.com/hashicorp/terraform/terraform"
	"github.com/hashicorp/vault/command"
)

type ProviderConfig struct {
	client     *api.Client
	vaultToken *string
}

func Provider() terraform.ResourceProvider {
	return &schema.Provider{
		Schema: map[string]*schema.Schema{
			"address": &schema.Schema{
				Type:        schema.TypeString,
				Required:    true,
				DefaultFunc: schema.EnvDefaultFunc("NOMAD_ADDR", nil),
				Description: "URL of the root of the target Nomad agent.",
			},

			"region": &schema.Schema{
				Type:        schema.TypeString,
				Optional:    true,
				DefaultFunc: schema.EnvDefaultFunc("NOMAD_REGION", ""),
				Description: "Region of the target Nomad agent.",
			},
			"ca_file": &schema.Schema{
				Type:        schema.TypeString,
				Optional:    true,
				DefaultFunc: schema.EnvDefaultFunc("NOMAD_CACERT", ""),
				Description: "A path to a PEM-encoded certificate authority used to verify the remote agent's certificate.",
			},
			"cert_file": &schema.Schema{
				Type:        schema.TypeString,
				Optional:    true,
				DefaultFunc: schema.EnvDefaultFunc("NOMAD_CLIENT_CERT", ""),
				Description: "A path to a PEM-encoded certificate provided to the remote agent; requires use of key_file.",
			},
			"key_file": &schema.Schema{
				Type:        schema.TypeString,
				Optional:    true,
				DefaultFunc: schema.EnvDefaultFunc("NOMAD_CLIENT_KEY", ""),
				Description: "A path to a PEM-encoded private key, required if cert_file is specified.",
			},
<<<<<<< HEAD
			"vault_token": &schema.Schema{
				Type:        schema.TypeString,
				Optional:    true,
				DefaultFunc: schema.EnvDefaultFunc("VAULT_TOKEN", ""),
				Description: "Vault token if policies are specified in the job file.",
=======
			"secret_id": &schema.Schema{
				Type:        schema.TypeString,
				Optional:    true,
				DefaultFunc: schema.EnvDefaultFunc("NOMAD_TOKEN", ""),
				Description: "ACL token secret for API requests.",
>>>>>>> 92c03441
			},
		},

		ConfigureFunc: providerConfigure,

		ResourcesMap: map[string]*schema.Resource{
			"nomad_acl_policy": resourceACLPolicy(),
			"nomad_acl_token":  resourceACLToken(),
			"nomad_job":        resourceJob(),
		},
	}
}

// Get gets the value of the stored token, if any
func getToken() (string, error) {
	helper, err := command.DefaultTokenHelper()
	if err != nil {
		return "", fmt.Errorf("Error getting token helper: %s", err)
	}
	token, err := helper.Get()
	if err != nil {
		return "", fmt.Errorf("Error getting token helper: %s", err)
	}
	return token, nil
}

func providerConfigure(d *schema.ResourceData) (interface{}, error) {
	config := api.DefaultConfig()
	config.Address = d.Get("address").(string)
	config.Region = d.Get("region").(string)
	config.TLSConfig.CACert = d.Get("ca_file").(string)
	config.TLSConfig.ClientCert = d.Get("cert_file").(string)
	config.TLSConfig.ClientKey = d.Get("key_file").(string)
	config.SecretID = d.Get("secret_id").(string)

	// Get the vault token from the config, VAULT_TOKEN
	// or ~/.vault-token (in that order)
	var err error
	vaultToken := d.Get("vault_token").(string)
	if vaultToken == "" {
		vaultToken, _ = getToken()
	}

	client, err := api.NewClient(config)
	if err != nil {
		return nil, fmt.Errorf("failed to configure Nomad API: %s", err)
	}

	res := ProviderConfig{
		client:     client,
		vaultToken: &vaultToken,
	}

	return res, nil
}<|MERGE_RESOLUTION|>--- conflicted
+++ resolved
@@ -48,19 +48,17 @@
 				DefaultFunc: schema.EnvDefaultFunc("NOMAD_CLIENT_KEY", ""),
 				Description: "A path to a PEM-encoded private key, required if cert_file is specified.",
 			},
-<<<<<<< HEAD
 			"vault_token": &schema.Schema{
 				Type:        schema.TypeString,
 				Optional:    true,
 				DefaultFunc: schema.EnvDefaultFunc("VAULT_TOKEN", ""),
 				Description: "Vault token if policies are specified in the job file.",
-=======
+			},
 			"secret_id": &schema.Schema{
 				Type:        schema.TypeString,
 				Optional:    true,
 				DefaultFunc: schema.EnvDefaultFunc("NOMAD_TOKEN", ""),
 				Description: "ACL token secret for API requests.",
->>>>>>> 92c03441
 			},
 		},
 
