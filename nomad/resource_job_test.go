package nomad

import (
	"errors"
	"fmt"
	"regexp"
	"strings"
	"testing"

	"github.com/hashicorp/terraform/helper/acctest"
	r "github.com/hashicorp/terraform/helper/resource"
	"github.com/hashicorp/terraform/terraform"
)

func TestResourceJob_basic(t *testing.T) {
	r.Test(t, r.TestCase{
		Providers: testProviders,
		PreCheck:  func() { testAccPreCheck(t) },
		Steps: []r.TestStep{
			{
				Config: testResourceJob_initialConfig,
				Check:  testResourceJob_initialCheck,
			},
		},

		CheckDestroy: testResourceJob_checkDestroy("foo"),
	})
}

func TestResourceJob_refresh(t *testing.T) {
	r.Test(t, r.TestCase{
		Providers: testProviders,
		PreCheck:  func() { testAccPreCheck(t) },
		Steps: []r.TestStep{
			{
				Config: testResourceJob_initialConfig,
				Check:  testResourceJob_initialCheck,
			},

			// This should successfully cause the job to be recreated,
			// testing the Exists function.
			{
				PreConfig: testResourceJob_deregister(t, "foo"),
				Config:    testResourceJob_initialConfig,
			},
		},
	})
}

func TestResourceJob_disableDestroyDeregister(t *testing.T) {
	r.Test(t, r.TestCase{
		Providers: testProviders,
		PreCheck:  func() { testAccPreCheck(t) },
		Steps: []r.TestStep{
			{
				Config: testResourceJob_noDestroy,
				Check:  testResourceJob_initialCheck,
			},

			// Destroy with our setting set
			{
				Destroy: true,
				Config:  testResourceJob_noDestroy,
				Check:   testResourceJob_checkExists,
			},

			// Re-apply without the setting set
			{
				Config: testResourceJob_initialConfig,
				Check:  testResourceJob_checkExists,
			},
		},
	})
}

func TestResourceJob_idChange(t *testing.T) {
	r.Test(t, r.TestCase{
		Providers: testProviders,
		PreCheck:  func() { testAccPreCheck(t) },
		Steps: []r.TestStep{
			{
				Config: testResourceJob_initialConfig,
				Check:  testResourceJob_initialCheck,
			},

			// Change our ID
			{
				Config: testResourceJob_updateConfig,
				Check:  testResourceJob_updateCheck,
			},
		},
	})
}

func TestResourceJob_parameterizedJob(t *testing.T) {
	r.Test(t, r.TestCase{
		Providers: testProviders,
		PreCheck:  func() { testAccPreCheck(t) },
		Steps: []r.TestStep{
			{
				Config: testResourceJob_parameterizedJob,
				Check:  testResourceJob_parameterizedCheck,
			},
		},
	})
}

<<<<<<< HEAD
func TestResourceJob_policyOverride(t *testing.T) {
	r.Test(t, r.TestCase{
		Providers: testProviders,
		PreCheck:  func() { testAccPreCheck(t) },
		Steps: []r.TestStep{
			{
				Config: testResourceJob_policyOverrideConfig(),
				Check:  testResourceJob_initialCheck,
			},
		},
	})
}
=======
func testResourceJob_parameterizedCheck(s *terraform.State) error {
	resourceState := s.Modules[0].Resources["nomad_job.parameterized"]
	if resourceState == nil {
		return errors.New("resource not found in state")
	}

	instanceState := resourceState.Primary
	if instanceState == nil {
		return errors.New("resource has no primary instance")
	}

	jobID := instanceState.ID

	providerConfig := testProvider.Meta().(ProviderConfig)
	client := providerConfig.client
	job, _, err := client.Jobs().Info(jobID, nil)
	if err != nil {
		return fmt.Errorf("error reading back job: %s", err)
	}

	if got, want := *job.ID, jobID; got != want {
		return fmt.Errorf("jobID is %q; want %q", got, want)
	}

	return nil
}

var testResourceJob_parameterizedJob = `
resource "nomad_job" "parameterized" {
	jobspec = <<EOT
		job "parameterized" {
			datacenters = ["dc1"]
			type = "batch"
			parameterized {
				payload = "required"
			}
			group "foo" {
				task "foo" {
					driver = "raw_exec"
					config {
						command = "/bin/sleep"
						args = ["1"]
					}
					resources {
						cpu = 100
						memory = 10
					}

					logs {
						max_files = 3
						max_file_size = 10
					}
				}
			}
		}
	EOT
}
`
>>>>>>> 678e2efd

var testResourceJob_initialConfig = `
resource "nomad_job" "test" {
	jobspec = <<EOT
		job "foo" {
			datacenters = ["dc1"]
			type = "service"
			group "foo" {
				task "foo" {
					leader = true ## new in Nomad 0.5.6
					
					driver = "raw_exec"
					config {
						command = "/bin/sleep"
						args = ["1"]
					}

					resources {
						cpu = 100
						memory = 10
					}

					logs {
						max_files = 3
						max_file_size = 10
					}
				}
			}
		}
	EOT
}
`

var testResourceJob_noDestroy = `
resource "nomad_job" "test" {
	deregister_on_destroy = false
	jobspec = <<EOT
		job "foo" {
			datacenters = ["dc1"]
			type = "service"
			group "foo" {
				task "foo" {
					driver = "raw_exec"
					config {
						command = "/bin/sleep"
						args = ["1"]
					}

					resources {
						cpu = 100
						memory = 10
					}

					logs {
						max_files = 3
						max_file_size = 10
					}
				}
			}
		}
	EOT
}
`

func testResourceJob_initialCheck(s *terraform.State) error {
	resourceState := s.Modules[0].Resources["nomad_job.test"]
	if resourceState == nil {
		return errors.New("resource not found in state")
	}

	instanceState := resourceState.Primary
	if instanceState == nil {
		return errors.New("resource has no primary instance")
	}

	jobID := instanceState.ID

	providerConfig := testProvider.Meta().(ProviderConfig)
	client := providerConfig.client
	job, _, err := client.Jobs().Info(jobID, nil)
	if err != nil {
		return fmt.Errorf("error reading back job: %s", err)
	}

	if got, want := *job.ID, jobID; got != want {
		return fmt.Errorf("jobID is %q; want %q", got, want)
	}

	return nil
}

func testResourceJob_checkExists(s *terraform.State) error {
	jobID := "foo"

	providerConfig := testProvider.Meta().(ProviderConfig)
	client := providerConfig.client
	_, _, err := client.Jobs().Info(jobID, nil)
	if err != nil {
		return fmt.Errorf("error reading back job: %s", err)
	}

	return nil
}

func testResourceJob_checkDestroy(jobID string) r.TestCheckFunc {
	return func(*terraform.State) error {
		providerConfig := testProvider.Meta().(ProviderConfig)
		client := providerConfig.client
		job, _, err := client.Jobs().Info(jobID, nil)
		// This should likely never happen, due to how nomad caches jobs
		if err != nil && strings.Contains(err.Error(), "404") || job == nil {
			return nil
		}

		if *job.Status != "dead" {
			return fmt.Errorf("Job %q has not been stopped. Status: %s", jobID, *job.Status)
		}

		return nil
	}
}

func testResourceJob_deregister(t *testing.T, jobID string) func() {
	return func() {
		providerConfig := testProvider.Meta().(ProviderConfig)
		client := providerConfig.client
		_, _, err := client.Jobs().Deregister(jobID, false, nil)
		if err != nil {
			t.Fatalf("error deregistering job: %s", err)
		}
	}
}

var testResourceJob_updateConfig = `
resource "nomad_job" "test" {
	jobspec = <<EOT
		job "bar" {
			datacenters = ["dc1"]
			type = "service"
			group "foo" {
				task "foo" {
					driver = "raw_exec"
					config {
						command = "/bin/true"
					}

					resources {
						cpu = 100
						memory = 10
					}

					logs {
						max_files = 3
						max_file_size = 10
					}
				}
			}
		}
	EOT
}
`

func testResourceJob_updateCheck(s *terraform.State) error {
	resourceState := s.Modules[0].Resources["nomad_job.test"]
	if resourceState == nil {
		return errors.New("resource not found in state")
	}

	instanceState := resourceState.Primary
	if instanceState == nil {
		return errors.New("resource has no primary instance")
	}

	jobID := instanceState.ID

	providerConfig := testProvider.Meta().(ProviderConfig)
	client := providerConfig.client
	job, _, err := client.Jobs().Info(jobID, nil)
	if err != nil {
		return fmt.Errorf("error reading back job: %s", err)
	}

	if got, want := *job.ID, jobID; got != want {
		return fmt.Errorf("jobID is %q; want %q", got, want)
	}

	{
		// Verify foo doesn't exist
		job, _, err := client.Jobs().Info("foo", nil)
		if err != nil {
			// Job could have already been purged from nomad server
			if !strings.Contains(err.Error(), "(job not found)") {
				return fmt.Errorf("error reading %q job: %s", "foo", err)
			}
			return nil
		}

		if *job.Status != "dead" {
			return fmt.Errorf("%q job is not dead. Status: %q", "foo", job.Status)
		}
	}

	return nil
}

func TestResourceJob_vault(t *testing.T) {
	re, err := regexp.Compile("bad token")
	if err != nil {
		t.Errorf("Error compiling regex: %s", err)
	}
	r.Test(t, r.TestCase{
		Providers: testProviders,
		PreCheck:  func() { testAccPreCheck(t) },
		Steps: []r.TestStep{
			{
				Config:      testResourceJob_invalidVaultConfig,
				Check:       testResourceJob_initialCheck,
				ExpectError: re,
			},
			{
				Config: testResourceJob_validVaultConfig,
				Check:  testResourceJob_initialCheck,
			},
		},
		CheckDestroy: testResourceJob_checkDestroy("test"),
	})
}

var testResourceJob_validVaultConfig = `
provider "nomad" {
}

resource "nomad_job" "test" {
	jobspec = <<EOT
		job "test" {
			datacenters = ["dc1"]
			type = "batch"
			group "foo" {
				task "foo" {
					driver = "raw_exec"
					config {
						command = "/bin/true"
					}

					resources {
						cpu = 100
						memory = 10
					}

					logs {
						max_files = 3
						max_file_size = 10
					}

					vault {
						policies = ["default"]
					}
				}
			}
		}
	EOT
}
`

var testResourceJob_invalidVaultConfig = `
provider "nomad" {
	vault_token = "bad-token"
}

resource "nomad_job" "test" {
	jobspec = <<EOT
		job "test" {
			datacenters = ["dc1"]
			type = "batch"
			group "foo" {
				task "foo" {
					leader = true ## new in Nomad 0.5.6

					driver = "raw_exec"
					config {
						command = "/bin/true"
					}

					resources {
						cpu = 100
						memory = 10
					}

					logs {
						max_files = 3
						max_file_size = 10
					}

					vault {
						policies = ["default"]
					}
				}
			}
		}
	EOT
}
`

func testResourceJob_policyOverrideConfig() string {
	return fmt.Sprintf(`
resource "nomad_sentinel_policy" "policy" {
  name = "%s"
  policy = "main = rule { false }"
  scope = "submit-job"
  enforcement_level = "soft-mandatory"
  description = "Fail all jobs for testing policy overrides in terraform acctests"
}

resource "nomad_job" "test" {
    depends_on = ["nomad_sentinel_policy.policy"]
    policy_override = true
    jobspec = <<EOT
job "foo" {
    datacenters = ["dc1"]
    type = "service"
    group "foo" {
        task "foo" {
            leader = true ## new in Nomad 0.5.6
            
            driver = "raw_exec"
            config {
                command = "/bin/sleep"
                args = ["1"]
            }

            resources {
                cpu = 100
                memory = 10
            }

            logs {
                max_files = 3
                max_file_size = 10
            }
        }
    }
}
EOT
}
`, acctest.RandomWithPrefix("tf-nomad-test"))
}<|MERGE_RESOLUTION|>--- conflicted
+++ resolved
@@ -92,6 +92,19 @@
 	})
 }
 
+func TestResourceJob_policyOverride(t *testing.T) {
+	r.Test(t, r.TestCase{
+		Providers: testProviders,
+		PreCheck:  func() { testAccPreCheck(t) },
+		Steps: []r.TestStep{
+			{
+				Config: testResourceJob_policyOverrideConfig(),
+				Check:  testResourceJob_initialCheck,
+			},
+		},
+	})
+}
+
 func TestResourceJob_parameterizedJob(t *testing.T) {
 	r.Test(t, r.TestCase{
 		Providers: testProviders,
@@ -105,20 +118,6 @@
 	})
 }
 
-<<<<<<< HEAD
-func TestResourceJob_policyOverride(t *testing.T) {
-	r.Test(t, r.TestCase{
-		Providers: testProviders,
-		PreCheck:  func() { testAccPreCheck(t) },
-		Steps: []r.TestStep{
-			{
-				Config: testResourceJob_policyOverrideConfig(),
-				Check:  testResourceJob_initialCheck,
-			},
-		},
-	})
-}
-=======
 func testResourceJob_parameterizedCheck(s *terraform.State) error {
 	resourceState := s.Modules[0].Resources["nomad_job.parameterized"]
 	if resourceState == nil {
@@ -177,8 +176,6 @@
 	EOT
 }
 `
->>>>>>> 678e2efd
-
 var testResourceJob_initialConfig = `
 resource "nomad_job" "test" {
 	jobspec = <<EOT
