--- conflicted
+++ resolved
@@ -11,21 +11,15 @@
         </li>
 
         <li<%= sidebar_current("docs-nomad-datasource") %>>
-<<<<<<< HEAD
-        <a href="#">Data Sources</a>
-                <ul class="nav nav-visible">
-                    <li<%= sidebar_current("docs-nomad-datasource-job") %>>
-          <a href="/docs/providers/nomad/d/job.html">nomad_job</a>
-                    </li>
-                </ul>
-=======
           <a href="#">Data Sources</a>
           <ul class="nav nav-visible">
-            <li<%= sidebar_current("docs-nomad-datasource-regions") %>>
-              <a href="/docs/providers/nomad/d/regions.html">nomad_regions</a>
-            </li>
+              <li<%= sidebar_current("docs-nomad-datasource-job") %>>
+                <a href="/docs/providers/nomad/d/job.html">nomad_job</a>
+              </li>
+              <li<%= sidebar_current("docs-nomad-datasource-regions") %>>
+                <a href="/docs/providers/nomad/d/regions.html">nomad_regions</a>
+              </li>
           </ul>
->>>>>>> 94e9b9af
         </li>
 
         <li<%= sidebar_current("docs-nomad-resource") %>>
