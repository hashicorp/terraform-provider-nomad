--- conflicted
+++ resolved
@@ -1,11 +1,9 @@
 ## 1.4.17 (Unreleased)
 
-<<<<<<< HEAD
+* **Target Nomad 1.3.0**: updated the Nomad client to support Nomad API and jobspec version 1.3.0 ([#270](https://github.com/hashicorp/terraform-provider-nomad/issues/270))
+
 BACKWARDS INCOMPATIBILITIES:
 * provider: Don't read the `NOMAD_NAMESPACE` environment variable. This is a potentially breaking change, as it modifies the previous behaviour, but this was never intended to be supported. If you relied on this environment variable make sure you set the namespace in each resource before upgrading. ([#271](https://github.com/hashicorp/terraform-provider-nomad/pull/271))
-=======
-* **Target Nomad 1.3.0**: updated the Nomad client to support Nomad API and jobspec version 1.3.0 ([#270](https://github.com/hashicorp/terraform-provider-nomad/issues/270))
->>>>>>> 0af528b5
 
 IMPROVEMENTS:
 * provider: update Go to 1.17 ([#270](https://github.com/hashicorp/terraform-provider-nomad/pull/270))
