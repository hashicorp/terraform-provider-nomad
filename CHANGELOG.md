--- conflicted
+++ resolved
@@ -1,11 +1,8 @@
 ## 2.2.1 (Unreleased)
 
 IMPROVEMENTS:
-<<<<<<< HEAD
 * **New Data Source**: `nomad_jwks` to retrieve the public keys used for signing workload identity JWTs ([#447](https://github.com/hashicorp/terraform-provider-nomad/pull/447))
-=======
 * resource/acl_auth_method: add support for configuring a JWT auth-method ([#448](https://github.com/hashicorp/terraform-provider-nomad/pull/448))
->>>>>>> 36fee3fa
 
 ## 2.2.0 (March 12, 2024)
 
